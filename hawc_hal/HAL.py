--- conflicted
+++ resolved
@@ -819,24 +819,11 @@
             n_point_sources = self._likelihood_model.get_number_of_point_sources()
             n_ext_sources = self._likelihood_model.get_number_of_extended_sources()
 
-<<<<<<< HEAD
-        n_point_sources = self._likelihood_model.get_number_of_point_sources()
-        n_ext_sources = self._likelihood_model.get_number_of_extended_sources()
-
-        # Make sure that no source has been added since we filled the cache
-        assert (
-            n_point_sources == self._convolved_point_sources.n_sources_in_cache
-            and n_ext_sources == self._convolved_ext_sources.n_sources_in_cache
-        ), "The number of sources has changed. Please re-assign the model to the plugin."
-        # assert n_point_sources == self._convolved_point_sources.n_sources_in_cache and \
-        #       n_ext_sources == self._convolved_ext_sources.n_sources_in_cache, \
-        #    "The number of sources has changed. Please re-assign the model to the plugin."
-=======
             # Make sure that no source has been added since we filled the cache
-            assert n_point_sources == self._convolved_point_sources.n_sources_in_cache and \
-                n_ext_sources == self._convolved_ext_sources.n_sources_in_cache, \
-                "The number of sources has changed. Please re-assign the model to the plugin."
->>>>>>> 37899875
+            assert (
+                n_point_sources == self._convolved_point_sources.n_sources_in_cache
+                and n_ext_sources == self._convolved_ext_sources.n_sources_in_cache
+            ), "The number of sources has changed. Please re-assign the model to the plugin."
 
         # This will hold the total log-likelihood
         total_log_like = 0
@@ -865,11 +852,14 @@
             )
 
             if individual_bins is True:
-                log_like_per_bin[bin_id] = this_pseudo_log_like - self._log_factorials[bin_id] \
-                                           - self._saturated_model_like_per_maptree[bin_id]
+                log_like_per_bin[bin_id] = (
+                    this_pseudo_log_like
+                    - self._log_factorials[bin_id]
+                    - self._saturated_model_like_per_maptree[bin_id]
+                )
         if individual_bins is True:
             for k in log_like_per_bin:
-                log_like_per_bin[k]/=total_log_like
+                log_like_per_bin[k] /= total_log_like
             return total_log_like, log_like_per_bin
         else:
             return total_log_like
